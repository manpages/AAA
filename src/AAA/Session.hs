--- conflicted
+++ resolved
@@ -58,14 +58,9 @@
   let fresh = ((M.foldlWithKey g M.empty) . (M.filter $ f tau)) sessions
   return $ M.filterWithKey (h fresh) sessions
   where
-<<<<<<< HEAD
-    f t session = (t - (aaaSess_time session)) < delta
-
-=======
     f t session = (t - (aaaSess_time session)) < delta 
     g acc (a, s, _) _ = M.insert (a, s) True acc
     h pairs (a, s, _) _ = M.member (a, s) pairs  
->>>>>>> 014b8479
 -- | Terminate session with the given key
 terminate :: (Id Account, Id Session, Id Permission) -> Sessions -> Sessions
 terminate = M.delete
